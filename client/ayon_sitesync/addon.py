
import os
import sys
import time
import inspect
from datetime import datetime
import threading
import copy
import signal
from collections import deque, defaultdict
<<<<<<< HEAD
import collections
import click
=======
>>>>>>> ce266d4b
import platform

from ayon_core.settings import get_studio_settings
from ayon_core.addon import AYONAddon, ITrayAddon, IPluginPaths, click_wrap
from ayon_core.lib import get_local_site_id

import ayon_api
from ayon_api import (
    get_representation_by_id,
    get_representations,
    get_project_names,
    get_addon_project_settings,
    get_project_roots_for_site
)

from .version import __version__
from .providers.local_drive import LocalDriveHandler

from .utils import (
    time_function,
    SyncStatus,
    SiteAlreadyPresentError,
    SiteSyncStatus,
)

SYNC_ADDON_DIR = os.path.dirname(os.path.abspath(__file__))


class SiteSyncAddon(AYONAddon, ITrayAddon, IPluginPaths):
    """Addon handling sync of representation files between sites.

    Synchronization server that is syncing published files from local to
    any of implemented providers (like GDrive, S3 etc.)
    Runs in the background and checks all representations, looks for files
    that are marked to be in different location than 'studio' (temporary),
    checks if 'created_dt' field is present denoting successful sync
    with provider destination.
    Sites structure is created during publish OR by calling 'add_site'
    method.

    State of synchronization is being persisted on the server
    in `sitesync_files_status` table.

    By default it will always contain 1 record with
    "name" ==  self.presets["active_site"] per representation_id with state
    of all its files

    Each Tray app has assigned its own  self.presets["local_id"]
    used in sites as a name.
    Tray is searching only for records where name matches its
    self.presets["active_site"] + self.presets["remote_site"].
    "active_site" could be storage in studio ('studio'), or specific
    "local_id" when user is working disconnected from home.
    If the local record has its "created_dt" filled, it is a source and
    process will try to upload the file to all defined remote sites.

    Remote files "id" is real id that could be used in appropriate API.
    Local files have "id" too, for conformity, contains just file name.
    It is expected that multiple providers will be implemented in separate
    classes and registered in 'providers.py'.

    """
    # limit querying DB to look for X number of representations that should
    # be sync, we try to run more loops with less records
    # actual number of files synced could be lower as providers can have
    # different limits imposed by its API
    # set 0 to no limit
    REPRESENTATION_LIMIT = 100
    DEFAULT_SITE = "studio"
    LOCAL_SITE = "local"
    LOG_PROGRESS_SEC = 5  # how often log progress to DB
    DEFAULT_PRIORITY = 50  # higher is better, allowed range 1 - 1000

    name = "sitesync"
    version = __version__

    def initialize(self, addon_settings):
        """Called during Addon Manager creation.

        Collects needed data, checks asyncio presence.
        Sets 'enabled' according to global settings for the addon.
        Shouldn't be doing any initialization, that's a job for 'tray_init'
        """

        # some parts of code need to run sequentially, not in async
        self.lock = None
        self._sync_studio_settings = None
        # settings for all enabled projects for sync
        self._sync_project_settings = None
        self.sitesync_thread = None  # asyncio requires new thread

        self._paused = False
        self._paused_projects = set()
        self._paused_representations = set()
        self._anatomies = {}

        # list of long blocking tasks
        self.long_running_tasks = deque()
        # projects that long tasks are running on
        self.projects_processed = set()

    @property
    def endpoint_prefix(self):
        return "addons/{}/{}".format(self.name, self.version)

    def get_plugin_paths(self):
        return {
            "publish": os.path.join(SYNC_ADDON_DIR, "plugins", "publish")
        }

    def get_site_icons(self):
        """Icons for sites.

        Returns:
            dict[str, str]: Path to icon by site.

        """
        resource_path = os.path.join(
            SYNC_ADDON_DIR, "providers", "resources"
        )
        icons = {}
        for file_path in os.listdir(resource_path):
            if not file_path.endswith(".png"):
                continue
            provider_name, _ = os.path.splitext(os.path.basename(file_path))
            icons[provider_name] = {
                "type": "path",
                "path": os.path.join(resource_path, file_path)
            }
        return icons

    def get_launch_hook_paths(self):
        """Implementation for applications launch hooks.

        Returns:
            str: full absolut path to directory with hooks for the addon

        """
        return os.path.join(
            os.path.dirname(os.path.abspath(__file__)),
            "launch_hooks"
        )

    # --- Public API ---
    def add_site(
        self,
        project_name,
        representation_id,
        site_name=None,
        file_id=None,
        force=False,
        status=SiteSyncStatus.QUEUED
    ):
        """Adds new site to representation to be synced.

        'project_name' must have synchronization enabled (globally or
        project only)

        Used as a API endpoint from outside applications (Loader etc).

        Use 'force' to reset existing site.

        Args:
            project_name (str): Project name.
            representation_id (str): Representation id.
            site_name (str): Site name of configured site.
            file_id (str): File id.
            force (bool): Reset site if exists.
            status (SiteSyncStatus): Current status,
                default SiteSyncStatus.QUEUED

        Raises:
            SiteAlreadyPresentError: If adding already existing site and
                not 'force'
            ValueError: other errors (repre not found, misconfiguration)

        """
        if not self.get_sync_project_setting(project_name):
            raise ValueError("Project not configured")

        if not site_name:
            site_name = self.DEFAULT_SITE

        representation = get_representation_by_id(
            project_name, representation_id
        )

        files = representation.get("files", [])
        if not files:
            self.log.debug("No files for {}".format(representation_id))
            return

        if not force:
            existing = self.get_repre_sync_state(
                project_name,
                representation_id,
                site_name
            )
            if existing:
                failure = True
                if file_id:
                    file_exists = existing.get("files", {}).get(file_id)
                    if not file_exists:
                        failure = False

                if failure:
                    msg = "Site {} already present".format(site_name)
                    self.log.info(msg)
                    raise SiteAlreadyPresentError(msg)

        new_site_files = [
            {
                "size": repre_file["size"],
                "status": status,
                "timestamp": datetime.now().timestamp(),
                "id": repre_file["id"],
                "fileHash": repre_file["hash"]
            }
            for repre_file in files
        ]

        payload_dict = {"files": new_site_files}
        representation_id = representation_id.replace("-", "")

        self._set_state_sync_state(
            project_name, representation_id, site_name, payload_dict
        )

    def remove_site(
        self,
        project_name,
        representation_id,
        site_name,
        remove_local_files=False
    ):
        """Removes site for particular representation in project.

        Args:
            project_name (str): project name (must match DB)
            representation_id (str): MongoDB _id value
            site_name (str): name of configured and active site
            remove_local_files (bool): remove only files for 'local_id'
                site

        Raises:
            ValueError: Throws if any issue.

        """
        if not self.get_sync_project_setting(project_name):
            raise ValueError("Project not configured")

        sync_info = self.get_repre_sync_state(
            project_name,
            representation_id,
            site_name
        )
        if not sync_info:
            msg = "Site {} not found".format(site_name)
            self.log.warning(msg)
            return

        endpoint = "{}/{}/state/{}/{}".format(
            self.endpoint_prefix,
            project_name,
            representation_id,
            site_name
        )

        response = ayon_api.delete(endpoint)
        if response.status_code not in [200, 204]:
            raise RuntimeError("Cannot update status")

        if remove_local_files:
            self._remove_local_file(project_name, representation_id, site_name)

    def compute_resource_sync_sites(self, project_name):
        """Get available resource sync sites state for publish process.

        Returns dict with prepared state of sync sites for 'project_name'.
        It checks if Site Sync is enabled, handles alternative sites.
        Publish process stores this dictionary as a part of representation
        document in DB.

        Example:
        [
            {
                'name': '42abbc09-d62a-44a4-815c-a12cd679d2d7',
                'status': SiteSyncStatus.OK
            },
            {'name': 'studio', 'status': SiteSyncStatus.QUEUED},
            {'name': 'SFTP', 'status': SiteSyncStatus.QUEUED}
        ] -- representation is published locally, artist or Settings have set
        remote site as 'studio'. 'SFTP' is alternate site to 'studio'. Eg.
        whenever file is on 'studio', it is also on 'SFTP'.
        """

        def create_metadata(name, created=True):
            """Create sync site metadata for site with `name`"""
            if created:
                status = SiteSyncStatus.OK
            else:
                status = SiteSyncStatus.QUEUED
            return {"name": name, "status": status}

        if (
            not self.sync_studio_settings["enabled"]
            or not self.sync_project_settings[project_name]["enabled"]
        ):
            return [create_metadata(self.DEFAULT_SITE)]

        local_site = self.get_active_site(project_name)
        remote_site = self.get_remote_site(project_name)

        # Attached sites metadata by site name
        # That is the local site, remote site, the always accesible sites
        # and their alternate sites (alias of sites with different protocol)
        attached_sites = {
            local_site: create_metadata(local_site)
        }
        if remote_site and remote_site not in attached_sites:
            attached_sites[remote_site] = create_metadata(
                remote_site, created=False
            )

        attached_sites = self._add_alternative_sites(
            project_name, attached_sites)
        # add skeleton for sites where it should be always synced to
        # usually it would be a backup site which is handled by separate
        # background process
        for site in self._get_always_accessible_sites(project_name):
            if site not in attached_sites:
                attached_sites[site] = create_metadata(site, created=False)

        return list(attached_sites.values())

    def _get_always_accessible_sites(self, project_name):
        """Sites that synced to as a part of background process.

        Artist machine doesn't handle those, explicit Tray with that site name
        as a local id must be running.
        Example is dropbox site serving as a backup solution
        """
        sync_settings = self.get_sync_project_setting(project_name)
        always_accessible_sites = (
            sync_settings["config"].get("always_accessible_on", [])
        )
        return [site.strip() for site in always_accessible_sites]

    def _add_alternative_sites(self, project_name, attached_sites):
        """Add skeleton document for alternative sites

        Each new configured site in System Setting could serve as a alternative
        site, it's a kind of alias. It means that files on 'a site' are
        physically accessible also on 'a alternative' site.
        Example is sftp site serving studio files via sftp protocol, physically
        file is only in studio, sftp server has this location mounted.
        """
        sync_project_settings = self.get_sync_project_setting(project_name)
        all_sites = sync_project_settings["sites"]

        alt_site_pairs = self._get_alt_site_pairs(all_sites)

        for site_name in all_sites.keys():
            # Get alternate sites (stripped names) for this site name
            alt_sites = {
                site.strip()
                for site in alt_site_pairs.get(site_name)
            }

            # If no alternative sites we don't need to add
            if not alt_sites:
                continue

            # Take a copy of data of the first alternate site that is already
            # defined as an attached site to match the same state.
            match_meta = next(
                (
                    attached_sites[site]
                    for site in alt_sites
                    if site in attached_sites
                ),
                None
            )
            if not match_meta:
                continue

            alt_site_meta = copy.deepcopy(match_meta)
            alt_site_meta["name"] = site_name

            # Note: We change mutable `attached_site` dict in-place
            attached_sites[site_name] = alt_site_meta

        return attached_sites

    def _get_alt_site_pairs(self, conf_sites):
        """Returns dict of site and its alternative sites.

        If `site` has alternative site, it means that alt_site has 'site' as
        alternative site

        Args:
            conf_sites (dict)

        Returns:
            dict[str, list[str]]: {'site': [alternative sites]...}

        """
        alt_site_pairs = defaultdict(set)
        for site_name, site_info in conf_sites.items():
            alt_sites = set(site_info.get("alternative_sites", []))
            alt_site_pairs[site_name].update(alt_sites)

            for alt_site in alt_sites:
                alt_site_pairs[alt_site].add(site_name)

        for site_name, alt_sites in alt_site_pairs.items():
            sites_queue = deque(alt_sites)
            while sites_queue:
                alt_site = sites_queue.popleft()

                # safety against wrong config
                # {"SFTP": {"alternative_site": "SFTP"}
                if alt_site == site_name or alt_site not in alt_site_pairs:
                    continue

                for alt_alt_site in alt_site_pairs[alt_site]:
                    if (
                        alt_alt_site != site_name
                        and alt_alt_site not in alt_sites
                    ):
                        alt_sites.add(alt_alt_site)
                        sites_queue.append(alt_alt_site)

        return alt_site_pairs

    def clear_project(self, project_name, site_name):
        """
            Clear 'project_name' of 'site_name' and its local files

            Works only on real local sites, not on 'studio'
        """

        # TODO implement
        self.log.warning("Method 'clear_project' is not implemented.")

        # query = {
        #     "type": "representation",
        #     "files.sites.name": site_name
        # }
        #
        # # TODO currently not possible to replace with get_representations
        # representations = list(
        #     self.connection.database[project_name].find(query))
        # if not representations:
        #     self.log.debug("No repre found")
        #     return
        #
        # for repre in representations:
        #     self.remove_site(project_name, repre.get("_id"), site_name, True)

    # TODO hook to some trigger - no Sync Queue anymore
    def validate_project(self, project_name, site_name, reset_missing=False):
        """Validate 'project_name' of 'site_name' and its local files

        If file present and not marked with a 'site_name' in DB, DB is
        updated with site name and file modified date.

        Args:
            project_name (str): project name
            site_name (str): active site name
            reset_missing (bool): if True reset site in DB if missing
                physically
        """
        self.log.debug("Validation of {} for {} started".format(
            project_name, site_name
        ))
        repre_entities = list(get_representations(project_name))
        if not repre_entities:
            self.log.debug("No repre found")
            return

        sites_added = 0
        sites_reset = 0
        for repre_entity in repre_entities:
            repre_id = repre_entity["id"]
            for repre_file in repre_entity.get("files", []):
                try:
                    is_on_site = site_name in [
                        site["name"]
                        for site in repre_file["sites"]
                        if (site.get("created_dt") and not site.get("error"))
                    ]
                except (TypeError, AttributeError):
                    self.log.debug("Structure error in {}".format(repre_id))
                    continue

                file_path = repre_file.get("path", "")
                local_file_path = self.get_local_file_path(
                    project_name, site_name, file_path
                )

                file_exists = (
                    local_file_path and os.path.exists(local_file_path)
                )
                if not is_on_site:
                    if file_exists:
                        self.log.debug("Adding site {} for {}".format(
                            site_name, repre_id
                        ))
                        self.add_site(
                            project_name,
                            repre_entity,
                            site_name=site_name,
                            file_id=repre_file["_id"],
                            force=True
                        )
                        sites_added += 1
                else:
                    if not file_exists and reset_missing:
                        self.log.debug(
                            "Resetting site {} for {}".format(
                                site_name, repre_id
                            ))
                        self.reset_site_on_representation(
                            project_name,
                            repre_id,
                            site_name=site_name,
                            file_id=repre_file["_id"]
                        )
                        sites_reset += 1

        if sites_added % 100 == 0:
            self.log.debug("Sites added {}".format(sites_added))

        self.log.debug("Validation of {} for {} ended".format(
            project_name, site_name
        ))
        self.log.info("Sites added {}, sites reset {}".format(
            sites_added, reset_missing
        ))

    # TODO hook to some trigger - no Sync Queue anymore
    def pause_representation(
        self, project_name, representation_id, site_name
    ):
        """Pause sync of representation entity on site.

        Sets 'representation_id' as paused, eg. no syncing should be
            happening on it.

        Args:
            project_name (str): Project name.
            representation_id (str): Representation id.
            site_name (str): Site name 'gdrive', 'studio' etc.

        """
        self.log.info("Pausing SiteSync for {}".format(representation_id))
        self._paused_representations.add(representation_id)
        repre_entity = get_representation_by_id(
            project_name, representation_id
        )
        self.update_db(project_name, repre_entity, site_name, pause=True)

    # TODO hook to some trigger - no Sync Queue anymore
    def unpause_representation(
        self, project_name, representation_id, site_name
    ):
        """Unpause sync of representation entity on site.

        Does not fail or warn if repre wasn't paused.

        Args:
            project_name (str): Project name.
            representation_id (str): Representation id.
            site_name (str): Site name 'gdrive', 'studio' etc.
        """
        self.log.info("Unpausing SiteSync for {}".format(representation_id))
        try:
            self._paused_representations.remove(representation_id)
        except KeyError:
            pass
        # self.paused_representations is not persistent
        repre_entity = get_representation_by_id(
            project_name, representation_id
        )
        self.update_db(project_name, repre_entity, site_name, pause=False)

    def is_representation_paused(
        self, representation_id, check_parents=False, project_name=None
    ):
        """Is representation paused.

        Args:
            representation_id (str): Representation id.
            check_parents (bool): Check if parent project or server itself
                are not paused.
            project_name (str): Project to check if paused.

            if 'check_parents', 'project_name' should be set too

        Returns:
            bool: Is representation paused now.

        """
        is_paused = representation_id in self._paused_representations
        if check_parents and project_name:
            is_paused = (
                is_paused
                or self.is_project_paused(project_name)
                or self.is_paused()
            )
        return is_paused

    # TODO hook to some trigger - no Sync Queue anymore
    def pause_project(self, project_name):
        """Pause sync of whole project.

        Args:
            project_name (str): Project name.

        """
        self.log.info("Pausing SiteSync for {}".format(project_name))
        self._paused_projects.add(project_name)

    # TODO hook to some trigger - no Sync Queue anymore
    def unpause_project(self, project_name):
        """Unpause sync of whole project.

        Does not fail or warn if project wasn't paused.

        Args:
            project_name (str): Project name.

        """
        self.log.info("Unpausing SiteSync for {}".format(project_name))
        try:
            self._paused_projects.remove(project_name)
        except KeyError:
            pass

    def is_project_paused(self, project_name, check_parents=False):
        """Is project sync paused.

        Args:
            project_name (str):
            check_parents (bool): check if server itself
                is not paused

        Returns:
            bool: Is project paused.

        """
        is_paused = project_name in self._paused_projects
        if check_parents:
            is_paused = is_paused or self.is_paused()
        return is_paused

    # TODO hook to some trigger - no Sync Queue anymore
    def pause_server(self):
        """Pause sync server.

        It won't check anything, not uploading/downloading...
        """
        self.log.info("Pausing SiteSync")
        self._paused = True

    def unpause_server(self):
        """Unpause server sync."""
        self.log.info("Unpausing SiteSync")
        self._paused = False

    def is_paused(self):
        """ Is server paused """
        return self._paused

    def get_active_site_type(self, project_name, local_settings=None):
        """Active site which is defined by artist.

        Unlike 'get_active_site' is this method also checking local settings
        where might be different active site set by user. The output is limited
        to "studio" and "local".

        This method is used by Anatomy.

        Todos:
            Check if sync server is enabled for the project.
            - To be able to do that the sync settings MUST NOT be cached for
                all projects at once. The sync settings preparation for all
                projects is reasonable only in sync server loop.
            `local_settings` is probably obsolete in AYON

        Args:
            project_name (str): Name of project where to look for active site.
            local_settings (Optional[dict[str, Any]]): Prepared local settings.

        Returns:
            Literal["studio", "local"]: Active site.
        """
        if not self.enabled:
            return "studio"

        sync_project_settings = self.get_sync_project_setting(project_name)

        if not sync_project_settings["enabled"]:
            return "studio"

        return (
            sync_project_settings["local_setting"].get("active_site")
            or sync_project_settings["config"]["active_site"]
        )

    def get_active_site(self, project_name):
        """Returns active (mine) site for project from settings.

        Output logic:
            - 'studio' if Site Sync is disabled
            - value from 'get_local_site_id' if active site is 'local'
            - any other site name from local settings
                or project settings (site could be forced from PS)

        Returns:
            str: Site name.

        """
        active_site_type = self.get_active_site_type(project_name)
        if active_site_type == self.LOCAL_SITE:
            return get_local_site_id()
        return active_site_type

    # remote site
    def get_remote_site(self, project_name):
        """Remote (theirs) site for project from settings."""
        sync_project_settings = self.get_sync_project_setting(project_name)
        remote_site = (
            sync_project_settings["local_setting"].get("remote_site")
            or sync_project_settings["config"]["remote_site"]
        )
        if remote_site == self.LOCAL_SITE:
            return get_local_site_id()

        return remote_site

    def get_site_root_overrides(
        self, project_name, site_name, local_settings=None
    ):
        """Get root overrides for project on a site.

        Implemented to be used in 'Anatomy' for other than 'studio' site.

        Args:
            project_name (str): Project for which root overrides should be
                received.
            site_name (str): Name of site for which should be received roots.
            local_settings (Optional[dict[str, Any]]): Prepare local settigns
                values.

        Returns:
            Union[dict[str, Any], None]: Root overrides for this machine.

            {"work": "c:/projects_local"}
        """

        # Validate that site name is valid
        if site_name not in ("studio", "local"):
            # Consider local site id as 'local'
            if site_name != get_local_site_id():
                raise ValueError((
                    "Root overrides are available only for"
                    " default sites not for \"{}\""
                ).format(site_name))
            site_name = "local"

        sitesync_settings = self.get_sync_project_setting(project_name)

        roots = {}
        if not sitesync_settings["enabled"]:
            return roots
        local_project_settings = sitesync_settings["local_setting"]
        if site_name == "local":
            for root_info in local_project_settings["local_roots"]:
                roots[root_info["name"]] = root_info["path"]

        return roots

    def get_local_normalized_site(self, site_name):
        """Normlize local site name.

         Return 'local' if 'site_name' is local id.

        In some places Settings or Local Settings require 'local' instead
        of real site name.

        Returns:
            str: Normalized site name.

        """
        if site_name == get_local_site_id():
            site_name = self.LOCAL_SITE

        return site_name

    def is_representation_on_site(
        self, project_name, representation_id, site_name, max_retries=None
    ):
        """Check if representation has all files available on site.

        Args:
            project_name (str)
            representation_id (str)
            site_name (str)
            max_retries (int) (optional) - provide only if method used in while
                loop to bail out

        Returns:
            bool: True if representation has all files correctly on the site.

        Raises:
              ValueError  Only If 'max_retries' provided if upload/download
                failed too many times to limit infinite loop check.

        """
        representation_status = self.get_repre_sync_state(
            project_name, representation_id, site_name)
        if not representation_status:
            return False

        if site_name == get_local_site_id():
            status = representation_status["localStatus"]
        else:
            status = representation_status["remoteStatus"]

        if max_retries:
            tries = status.get("retries", 0)
            if tries >= max_retries:
                raise ValueError("Failed too many times")

        return status["status"] == SiteSyncStatus.OK

    def _reset_timer_with_rest_api(self):
        # POST to webserver sites to add to representations
        webserver_url = os.environ.get("AYON_WEBSERVER_URL")
        if not webserver_url:
            self.log.warning("Couldn't find webserver url")
            return

        rest_api_url = "{}/sitesync/reset_timer".format(
            webserver_url
        )

        try:
            import requests
        except Exception:
            self.log.warning(
                "Couldn't add sites to representations "
                "('requests' is not available)"
            )
            return

        requests.post(rest_api_url)

    def get_enabled_projects(self):
        """Returns list of projects which have SiteSync enabled."""
        enabled_projects = []

        if self.enabled:
            for project_name in get_project_names():
                if self.is_project_enabled(project_name):
                    enabled_projects.append(project_name)

        return enabled_projects

    def is_project_enabled(self, project_name, single=False):
        """Checks if 'project_name' is enabled for syncing.
        'get_sync_project_setting' is potentially expensive operation (pulls
        settings for all projects if cached version is not available), using
        project_settings for specific project should be faster.
        Args:
            project_name (str)
            single (bool): use 'get_addon_project_settings' method
        """
        if self.enabled:
            if single:
                project_settings = get_addon_project_settings(
                    self.name, self.version, project_name
                )
            else:
                project_settings = self.get_sync_project_setting(project_name)
            if project_settings and project_settings.get("enabled"):
                return True
        return False

    def handle_alternate_site(
        self, project_name, representation_id, processed_site, file_id
    ):
        """
        For special use cases where one site vendors another.

        Current use case is sftp site vendoring (exposing) same data as
        regular site (studio). Each site is accessible for different
        audience. 'studio' for artists in a studio, 'sftp' for externals.

        Change of file status on one site actually means same change on
        'alternate' site. (eg. artists publish to 'studio', 'sftp' is using
        same location >> file is accessible on 'sftp' site right away.

        Args:
            project_name (str): Project name.
            representation_id (str): Representation id.
            processed_site (str): Real site_name of published/uploaded file
            file_id (str): File id of file handled.

        """
        sites = self._transform_sites_from_settings(self.sync_studio_settings)
        sites[self.DEFAULT_SITE] = {
            "provider": "local_drive",
            "alternative_sites": []
        }

        alternate_sites = []
        for site_name, site_info in sites.items():
            conf_alternative_sites = site_info.get("alternative_sites", [])
            if processed_site in conf_alternative_sites:
                alternate_sites.append(site_name)
                continue
            if processed_site == site_name and conf_alternative_sites:
                alternate_sites.extend(conf_alternative_sites)
                continue

        if not alternate_sites:
            return

        sync_state = self.get_repre_sync_state(
            project_name,
            representation_id,
            processed_site
        )
        # not yet available on processed_site, wont update alternate site yet
        if not sync_state:
            return
        for file_info in sync_state["files"]:
            # expose status of remote site, it is expected on the server
            file_info["status"] = file_info["remoteStatus"]["status"]

        payload_dict = {"files": sync_state["files"]}

        alternate_sites = set(alternate_sites)
        for alt_site in alternate_sites:
            self.log.debug("Adding alternate {} to {}".format(
                alt_site, representation_id))
<<<<<<< HEAD
            self._set_state_sync_state(
                project_name,
                representation_id,
                site_name,
                payload_dict
            )
=======
            self._set_state_sync_state(project_name, representation_id,
                                       alt_site,
                                       payload_dict)
>>>>>>> ce266d4b

    # TODO - for Loaders
    def get_repre_info_for_versions(
        self, project_name, version_ids, active_site, remote_site
    ):
        """Returns representation for versions and sites combi

        Args:
            project_name (str): Project name
            version_ids (Iterable[str]): Version ids.
            active_site (str): 'local', 'studio' etc
            remote_site (str): dtto

        Returns:

        """
        version_ids = set(version_ids)
        endpoint = "{}/projects/{}/sitesync/state".format(
            self.endpoint_prefix, project_name
        )

        # get to upload
        kwargs = {
            "localSite": active_site,
            "remoteSite": remote_site,
            "versionIdFilter": list(version_ids)
        }

        # kwargs["representationId"] = "94dca33a-7705-11ed-8c0a-34e12d91d510"

        response = ayon_api.get(endpoint, **kwargs)
        repre_states = response.data.get("representations", [])
        repre_info_by_version_id = {
            version_id: {
                "id": version_id,
                "repre_count": 0,
                "avail_repre_local": 0,
                "avail_repre_remote": 0,
            }
            for version_id in version_ids
        }
        repre_states_by_version_id = collections.defaultdict(list)
        for repre_state in repre_states:
            version_id = repre_state["versionId"]
            repre_states_by_version_id[version_id].append(repre_state)

        for version_id, repre_states in repre_states_by_version_id.items():
            repre_info = repre_info_by_version_id[version_id]
            repre_info["repre_count"] = len(repre_states)
            repre_info["avail_repre_local"] = sum(
                self._is_available(repre_state, "localStatus")
                for repre_state in repre_states
            )
            repre_info["avail_repre_remote"] = sum(
                self._is_available(repre_state, "remoteStatus")
                for repre_state in repre_states
            )

        return list(repre_info_by_version_id.values())
    # --- End of Public API ---

    def _is_available(self, repre, status):
        """Helper to decide if repre is download/uploaded on site.

        Returns:
            int: 1 if available, 0 if not.

        """
        return int(repre[status]["status"] == SiteSyncStatus.OK)

    def get_local_file_path(self, project_name, site_name, file_path):
        """Externalized for app.

        Args:
            project_name (str): Project name.
            site_name (str): Site name.
            file_path (str): File path from other site.

        Returns:
            str: Resolved local path.

        """
        handler = LocalDriveHandler(project_name, site_name)
        local_file_path = handler.resolve_path(file_path)

        return local_file_path

    def tray_init(self):
        """Initialization of Site Sync Server for Tray.

        Called when tray is initialized, it checks if addon should be
        enabled. If not, no initialization necessary.
        """
        self.server_init()

    def server_init(self):
        """Actual initialization of Sync Server."""
        # import only in tray or Python3, because of Python2 hosts
        if not self.enabled:
            return

        from .sitesync import SiteSyncThread

        self.lock = threading.Lock()

        self.sitesync_thread = SiteSyncThread(self)

    def tray_start(self):
        """Triggered when Tray is started.

        Checks if configuration presets are available and if there is
        any provider ('gdrive', 'S3') that is activated
        (eg. has valid credentials).
        """
        self.server_start()

    def server_start(self):
        if self.enabled:
            self.sitesync_thread.start()
        else:
            self.log.info(
                "SiteSync is not enabled. Site Sync server was not started."
            )

    def tray_exit(self):
        """Stops sync thread if running.

        Called from Addon Manager
        """
        self.server_exit()

    def server_exit(self):
        if not self.sitesync_thread:
            return

        if not self.is_running:
            return
        try:
            self.log.info("Stopping sync server server")
            self.sitesync_thread.is_running = False
            self.sitesync_thread.stop()
            self.log.info("Sync server stopped")
        except Exception:
            self.log.warning(
                "Error has happened during Killing sync server",
                exc_info=True
            )

    def tray_menu(self, parent_menu):
        pass

    @property
    def is_running(self):
        return self.sitesync_thread.is_running

    def get_anatomy(self, project_name):
        """Get already created or newly created anatomy for project

        Args:
            project_name (str): Project name.

        Return:
            Anatomy: Project anatomy object.
        """
        from ayon_core.pipeline import Anatomy

        return self._anatomies.get(project_name) or Anatomy(project_name)

    @property
    def sync_studio_settings(self):
        if self._sync_studio_settings is None:
            self._sync_studio_settings = (
                get_studio_settings().get(self.name)
            )

        return self._sync_studio_settings

    @property
    def sync_project_settings(self):
        if self._sync_project_settings is None:
            self.set_sync_project_settings()

        return self._sync_project_settings

    def set_sync_project_settings(self, exclude_locals=False):
        """
            Set sync_project_settings for all projects (caching)
            Args:
                exclude_locals (bool): ignore overrides from Local Settings
            For performance
        """
        sync_project_settings = self._prepare_sync_project_settings(
            exclude_locals)

        self._sync_project_settings = sync_project_settings

    def _prepare_sync_project_settings(self, exclude_locals):
        sync_project_settings = {}

        sites = self._transform_sites_from_settings(
            self.sync_studio_settings)

        project_names = get_project_names()
        for project_name in project_names:
            project_sites = copy.deepcopy(sites)
            project_settings = get_addon_project_settings(
                self.name, self.version, project_name)

            project_sites.update(self._get_default_site_configs(
                project_settings["enabled"], project_name, project_settings
            ))

            project_sites.update(
                self._transform_sites_from_settings(project_settings))

            project_settings["sites"] = project_sites

            sync_project_settings[project_name] = project_settings

        if not sync_project_settings:
            self.log.info("No enabled and configured projects for sync.")
        return sync_project_settings

    def get_sync_project_setting(
        self, project_name, exclude_locals=False, cached=True
    ):
        """ Handles pulling sitesync's settings for enabled 'project_name'

        Args:
            project_name (str): used in project settings
            exclude_locals (bool): ignore overrides from Local Settings
            cached (bool): use pre-cached values, or return fresh ones
                cached values needed for single loop (with all overrides)
                fresh values needed for Local settings (without overrides)

        Returns:
            dict: settings dictionary for the enabled project,
                empty if no settings or sync is disabled

        """
        # presets set already, do not call again and again
        # self.log.debug("project preset {}".format(self.presets))
        if not cached:
            return self._prepare_sync_project_settings(exclude_locals)\
                [project_name]

        if (
            not self.sync_project_settings
            or not self.sync_project_settings.get(project_name)
        ):
            self.set_sync_project_settings(exclude_locals)
        return self.sync_project_settings.get(project_name)

    def _transform_sites_from_settings(self, settings):
        """Transforms list of 'sites' from Setting to dict.

        It processes both System and Project Settings as they have same format.
        """
        sites = {}
<<<<<<< HEAD
        if not self.enabled:
            return sites
=======
        if self.enabled:
            for whole_site_info in settings.get("sites", []):
                configured_site = {}
                site_name = whole_site_info["name"]
                configured_site["enabled"] = True
                configured_site["alternative_sites"] = (
                    whole_site_info["alternative_sites"]
                )
>>>>>>> ce266d4b

        for site_info in settings.get("sites", []):
            provider_specific = site_info[site_info["provider"]]
            configured_site = {
                "enabled": True,
                "root": provider_specific.pop("roots", None)
            }
            configured_site.update(provider_specific)

            site_name = site_info["name"]
            sites[site_name] = configured_site
        return sites

    def _get_project_roots_for_site(self, project_name, site_name=None):
        """Returns projects roots and their overrides."""
        # overrides for Studio site for particular user
        # TODO temporary to get roots without overrides
        # ayon_api.get_project_roots_by_site returns only overrides.
        # Should be replaced when ayon_api implements `siteRoots` method
        if not site_name:
            site_name = get_local_site_id()
        platform_name = platform.system().lower()
        roots = ayon_api.get(
            f"projects/{project_name}/siteRoots",
            platform=platform_name
        ).data
        root_overrides = get_project_roots_for_site(project_name, site_name)
        for key, value in roots.items():
            override = root_overrides.get(key)
            if override:
                roots[key] = override

        return roots

    def _get_default_site_configs(
        self, sync_enabled=True, project_name=None, project_settings=None
    ):
        """Settings for 'studio' and user's local site

        Returns base values from setting, not overridden by Local Settings,
        eg. value used to push TO LS not to get actual value for syncing.

        Args:
            sync_enabled (Optional[bool]): Is sync enabled.
            project_name (Optional[str]): Project name.
            project_settings (Optional[dict]): Project settings.

        """
        local_site_id = get_local_site_id()
        roots = self._get_project_roots_for_site(project_name, local_site_id)
        studio_config = {
            "enabled": True,
            "provider": "local_drive",
            "root": roots
        }
        all_sites = {self.DEFAULT_SITE: studio_config}
        if sync_enabled:
            roots = project_settings["local_setting"]["local_roots"]
            local_site_dict = {
                "enabled": True,
                "provider": "local_drive",
                "root": roots
            }
            all_sites[local_site_id] = local_site_dict
            # duplicate values for normalized local name
            all_sites["local"] = local_site_dict
        return all_sites

    def get_provider_for_site(self, project_name=None, site=None):
        """Get provider name for site (unique name across all projects)."""
        sites = {
            self.DEFAULT_SITE: "local_drive",
            self.LOCAL_SITE: "local_drive",
            get_local_site_id(): "local_drive"
        }

        if site in sites.keys():
            return sites[site]

        # backward compatibility
        if project_name:
            proj_settings = self.get_sync_project_setting(project_name)
            provider = (
                proj_settings
                .get("sites", {})
                .get(site, {})
                .get("provider")
            )
            if provider:
                return provider

        sync_sett = self.sync_studio_settings
        for site_config in sync_sett.get("sites"):
            sites[site_config["name"]] = site_config["provider"]

        return sites.get(site, "N/A")

    @time_function
    def get_sync_representations(
        self, project_name, active_site, remote_site, limit=10
    ):
        """
            Get representations that should be synced, these could be
            recognised by presence of document in 'files.sites', where key is
            a provider (GDrive, S3) and value is empty document or document
            without 'created_dt' field. (Don't put null to 'created_dt'!).

            Querying of 'to-be-synched' files is offloaded to Mongod for
            better performance. Goal is to get as few representations as
            possible.
        Args:
            project_name (str):
            active_site (str): identifier of current active site (could be
                'local_0' when working from home, 'studio' when working in the
                studio (default)
            remote_site (str): identifier of remote site I want to sync to

        Returns:
            list[dict]: Representation states.

        """
        self.log.debug("Check representations for: {}-{}".format(
            active_site, remote_site
        ))

        endpoint = "{}/{}/state".format(
            self.endpoint_prefix, project_name
        )

        # get to upload
        kwargs = {
            "localSite": active_site,
            "remoteSite": remote_site,
            "localStatusFilter": [SiteSyncStatus.OK],
            "remoteStatusFilter": [
                SiteSyncStatus.QUEUED, SiteSyncStatus.FAILED
            ]
        }

        response = ayon_api.get(endpoint, **kwargs)
        if response.status_code not in [200, 204]:
            raise RuntimeError(
                "Cannot get representations for sync with code {}".format(
                    response.status_code
                )
            )

        repre_states = response.data["representations"]

        # get to download
        if len(repre_states) < limit:
            kwargs["localStatusFilter"] = [
                SiteSyncStatus.QUEUED, SiteSyncStatus.FAILED
            ]
            kwargs["remoteStatusFilter"] = [SiteSyncStatus.OK]

            response = ayon_api.get(endpoint, **kwargs)
            repre_states.extend(response.data["representations"])

        return repre_states

    def check_status(self, file_state, local_site, remote_site, config_preset):
        """Check synchronization status of a file.

        The file is on representation status is checked for single 'provider'.
            (Eg. check if 'scene.ma' of lookdev.v10 should be synced to GDrive

        Always is comparing local record, eg. site with
            'name' == self.presets[PROJECT_NAME]["config"]["active_site"]

        This leads to trigger actual upload or download, there is
            a use case 'studio' <> 'remote' where user should publish
            to 'studio', see progress in Tray GUI, but do not do
            physical upload/download
            (as multiple user would be doing that).

            Do physical U/D only when any of the sites is user's local, in that
            case only user has the data and must U/D.

        Args:
            file_state (dict): File info from site sync database.
            local_site (str): Local site of compare (usually 'studio').
            remote_site (str): Remote site (gdrive etc).
            config_preset (dict): Config about active site, retries.

        Returns:
            int: Sync status value of representation.

        """
        if get_local_site_id() not in (local_site, remote_site):
            # don't do upload/download for studio sites
            self.log.debug(
                "No local site {} - {}".format(local_site, remote_site)
            )
            return SyncStatus.DO_NOTHING

        local_status = file_state["localStatus"]["status"]
        remote_status = file_state["remoteStatus"]["status"]

        if (
            local_status != SiteSyncStatus.OK
            and remote_status == SiteSyncStatus.OK
        ):
            retries = file_state["localStatus"]["retries"]
            if retries < int(config_preset["retry_cnt"]):
                return SyncStatus.DO_DOWNLOAD

        if (
            remote_status != SiteSyncStatus.OK
            and local_status == SiteSyncStatus.OK
        ):
            retries = file_state["remoteStatus"]["retries"]
            if retries < int(config_preset["retry_cnt"]):
                return SyncStatus.DO_UPLOAD

        return SyncStatus.DO_NOTHING

    def update_db(
        self,
        project_name,
        repre_status,
        site_name,
        new_file_id=None,
        file=None,
        side=None,
        error=None,
        progress=None,
        priority=None,
        pause=None
    ):
        """Update 'provider' portion of records in DB.

        Args:
            project_name (str): Project name. Force to db connection as
                each file might come from different collection.
            repre_status (dict): Representation status from sitesync database.
            site_name (str): Site name.
            new_file_id (Optional[str]): File id of new file.
            file (dict[str, Any]): info about processed file (pulled from DB)
            side (str): 'local' | 'remote'
            error (str): exception message
            progress (float): 0-1 of progress of upload/download
            priority (int): 0-100 set priority
            pause (bool): stop synchronizing (only before starting of download,
                upload)

        Returns:
            None
        """
        files_status = []
        for file_status in repre_status["files"]:
            status_entity = copy.deepcopy(
                file_status["{}Status".format(side)]
            )
            status_entity["fileHash"] = file_status["fileHash"]
            status_entity["id"] = file_status["id"]
            if file_status["fileHash"] == file["fileHash"]:
                if new_file_id:
                    status_entity["status"] = SiteSyncStatus.OK
                    status_entity.pop("message")
                    status_entity.pop("retries")
                elif progress is not None:
                    status_entity["status"] = SiteSyncStatus.IN_PROGRESS
                    status_entity["progress"] = progress
                elif error:
                    status_entity["status"] = SiteSyncStatus.FAILED
                    tries = status_entity.get("retries", 0)
                    tries += 1
                    status_entity["retries"] = tries
                    status_entity["message"] = error
                elif pause is not None:
                    if pause:
                        status_entity["pause"] = True
                    else:
                        status_entity.remove("pause")
                files_status.append(status_entity)

        representation_id = repre_status["representationId"]

        endpoint = "{}/{}/state/{}/{}".format(
            self.endpoint_prefix,
            project_name,
            representation_id,
            site_name)

        # get to upload
        kwargs = {
            "files": files_status
        }

        if priority:
            kwargs["priority"] = priority

        response = ayon_api.post(endpoint, **kwargs)
        if response.status_code not in [200, 204]:
            raise RuntimeError("Cannot update status")

        if progress is not None or priority is not None:
            return

        status = "failed"
        error_str = "with error {}".format(error)
        if new_file_id:
            status = "succeeded with id {}".format(new_file_id)
            error_str = ""

        source_file = file.get("path", "")

        self.log.debug(
            "File for {} - {source_file} process {status} {error_str}".format(
                representation_id,
                status=status,
                source_file=source_file,
                error_str=error_str
            )
        )

    def reset_site_on_representation(
        self,
        project_name,
        representation_id,
        side=None,
        file_id=None,
        site_name=None
    ):
        """
            Reset information about synchronization for particular 'file_id'
            and provider.
            Useful for testing or forcing file to be reuploaded.

            'side' and 'site_name' are disjunctive.

            'side' is used for resetting local or remote side for
            current user for repre.

            'site_name' is used to set synchronization for particular site.
            Should be used when repre should be synced to new site.

        Args:
            project_name (str): name of project (eg. collection) in DB
            representation_id (str): Representation id.
            file_id (str): File id in representation.
            side (str): Local or remote side.
            site_name (str): for adding new site

        Raises:
            SiteAlreadyPresentError - if adding already existing site and
                not 'force'
            ValueError - other errors (repre not found, misconfiguration)
        """
        representation = get_representation_by_id(
            project_name, representation_id
        )
        if not representation:
            raise ValueError(
                "Representation {} not found in {}".format(
                    representation_id, project_name
                )
            )

        if side and site_name:
            raise ValueError(
                "Misconfiguration, only one of side and"
                " site_name arguments should be passed."
            )

        if side:
            if side == "local":
                site_name = self.get_active_site(project_name)
            else:
                site_name = self.get_remote_site(project_name)

        self.add_site(
            project_name, representation_id, site_name, file_id, force=True
        )

    def _get_progress_for_repre_new(
        self,
        project_name,
        representation,
        local_site_name,
        remote_site_name=None
    ):
        representation_id = representation["id"]
        sync_status = self.get_repre_sync_state(
            project_name,
            representation_id,
            local_site_name,
            remote_site_name
        )

        progress = {
            local_site_name: -1,
            remote_site_name: -1
        }
        if not sync_status:
            return progress

        mapping = {
            "localStatus": local_site_name,
            "remoteStatus": remote_site_name
        }
        files = {local_site_name: 0, remote_site_name: 0}
        file_states = sync_status.get("files") or []
        for file_state in file_states:
            for status in mapping.keys():
                status_info = file_state[status]
                site_name = mapping[status]
                files[site_name] += 1
                norm_progress = max(progress[site_name], 0)
                if status_info["status"] == SiteSyncStatus.OK:
                    progress[site_name] = norm_progress + 1
                elif status_info.get("progress"):
                    progress[site_name] = norm_progress + status_info[
                        "progress"]
                else:  # site exists, might be failed, do not add again
                    progress[site_name] = 0

        # for example 13 fully avail. files out of 26 >> 13/26 = 0.5
        return {
            local_site_name: (
                progress[local_site_name] / max(files[local_site_name], 1)
            ),
            remote_site_name: (
                progress[remote_site_name] / max(files[remote_site_name], 1)
            )
        }

    def _get_progress_for_repe_old(
        self,
        representation,
        local_site_name,
        remote_site_name=None
    ):
        return self._get_progress_for_repre_new(
            representation["context"]["project"]["name"],
            representation,
            local_site_name,
            remote_site_name
        )

    def get_progress_for_repre(self, *args, **kwargs):
        """Calculates average progress for representation.

        If site has created_dt >> fully available >> progress == 1

        Could be calculated in aggregate if it would be too slow

        Returns:
            (dict) with active and remote sites progress
            {'studio': 1.0, 'gdrive': -1} - gdrive site is not present
                -1 is used to highlight the site should be added
            {'studio': 1.0, 'gdrive': 0.0} - gdrive site is present, not
                uploaded yet

        """
        sig_new = inspect.signature(self._get_progress_for_repe_new)
        sig_old = inspect.signature(self._get_progress_for_repe_old)
        try:
            sig_new.bind(*args, **kwargs)
            return self._get_progress_for_repe_new(*args, **kwargs)
        except TypeError:
            pass

        try:
            sig_old.bind(*args, **kwargs)
            print(
                "Using old signature of 'get_progress_for_repre'"
                " please add project name as first argument."
            )
            return self._get_progress_for_repe_old(*args, **kwargs)
        except TypeError:
            pass

        return self._get_progress_for_repe_new(*args, **kwargs)

    def _set_state_sync_state(
        self, project_name, representation_id, site_name, payload_dict
    ):
        """Calls server endpoint to store sync info for 'representation_id'."""
        endpoint = "{}/{}/state/{}/{}".format(
            self.endpoint_prefix,
            project_name,
            representation_id,
            site_name
        )

        response = ayon_api.post(endpoint, **payload_dict)
        if response.status_code not in [200, 204]:
            raise RuntimeError("Cannot update status")

    def get_repre_sync_state(
        self,
        project_name,
        representation_id,
        local_site_name,
        remote_site_name=None,
        **kwargs
    ):
        """Use server endpoint to get synchronization info for representation.

        Warning:
            Logic of this

        Args:
            project_name (str): Project name.
            representation_id (str): Representation id.
            local_site_name (str)
            remote_site_name (str)
            all other parameters for `Get Site Sync State` endpoint if
                necessary

        """
        repre_states = self._get_repres_state(
            project_name,
            {representation_id},
            local_site_name,
            remote_site_name,
            **kwargs
        )
        if repre_states:
            repre_state = repre_states[0]
            if repre_state["localStatus"]["status"] != -1:
                return repre_state

    def get_representations_sync_state(
        self,
        project_name,
        representation_ids,
        local_site_name,
        remote_site_name=None,
        **kwargs
    ):
        """Use server endpoint to get synchronization info for representations.

        Calculates float progress based on progress of all files for repre.
        If repre is fully synchronized it returns 1, 0 for any other state.

        Args:
            project_name (str):
            representation_ids (list): even single repre should be in []
            local_site_name (str)
            remote_site_name (str)
            all other parameters for `Get Site Sync State` endpoint if
                necessary.

        Returns:
            dict[str, tuple[float, float]]: Progress by representation id.

        """
        repre_states = self._get_repres_state(
            project_name,
            representation_ids,
            local_site_name,
            remote_site_name,
            **kwargs
        )
        states = {}
        for repre_state in repre_states:
            repre_files_count = len(repre_state["files"])

            repre_local_status = repre_state["localStatus"]["status"]
            repre_local_progress = 0
            if repre_local_status == SiteSyncStatus.OK:
                repre_local_progress = 1
            elif repre_local_status == SiteSyncStatus.IN_PROGRESS:
                local_sum = sum(
                    file_info["localStatus"].get("progress", 0)
                    for file_info in repre_state["files"]
                )
                repre_local_progress = local_sum / repre_files_count

            repre_remote_status = repre_state["remoteStatus"]["status"]
            repre_remote_progress = 0
            if repre_remote_status == SiteSyncStatus.OK:
                repre_remote_progress = 1
            elif repre_remote_status == SiteSyncStatus.IN_PROGRESS:
                remote_sum = sum(
                    file_info["remoteStatus"].get("progress", 0)
                    for file_info in repre_state["files"]
                )
                repre_remote_progress = remote_sum / repre_files_count

            states[repre_state["representationId"]] = (
                repre_local_progress,
                repre_remote_progress
            )

        return states
            
    def _get_repres_state(
        self,
        project_name,
        representation_ids,
        local_site_name,
        remote_site_name=None,
        **kwargs
    ):
        """Use server endpoint to get sync info for representations.

        Args:
            project_name (str): Project name.
            representation_ids (Iterable[str]): Representation ids.
            local_site_name (str): Local site name.
            remote_site_name (str): Remote site name.
            kwargs: All other parameters for `Get Site Sync State` endpoint if
                necessary

        """
        if not remote_site_name:
            remote_site_name = local_site_name
        payload_dict = {
            "localSite": local_site_name,
            "remoteSite": remote_site_name,
            "representationIds": representation_ids
        }
        if kwargs:
            payload_dict.update(kwargs)

        endpoint = "{}/{}/state".format(
            self.endpoint_prefix, project_name
        )

        response = ayon_api.get(endpoint, **payload_dict)
        if response.status_code != 200:
            raise RuntimeError(
                "Cannot get sync state for representations {}".format(
                    representation_ids
                )
            )

        return response.data["representations"]
    
    def get_version_availability(
        self,
        project_name,
        version_ids,
        local_site_name,
        remote_site_name,
        **kwargs
    ):
        """Returns aggregated state for version ids.

        Args:
            project_name (str): Project name.
            version_ids (Iterable[str]): Version ids.
            local_site_name (str): Local site name.
            remote_site_name (str): Remote site name.
            kwargs: All other parameters for `Get Site Sync State` endpoint if
                necessary.

        Returns:
            dict[str, tuple[float, float]]: Status by version id.
                Example: {version_id: (local_status, remote_status)}

        """
        version_ids = list(version_ids)
        payload_dict = {
            "localSite": local_site_name,
            "remoteSite": remote_site_name,
            "versionIdsFilter": version_ids
        }
        payload_dict.update(kwargs)

        endpoint = "{}/{}/state".format(
            self.endpoint_prefix, project_name
        )

        response = ayon_api.get(endpoint, **payload_dict)
        if response.status_code != 200:
            raise RuntimeError(
                "Cannot get sync state for versions {}".format(
                    version_ids
                )
            )

        version_statuses = {
            version_id: (0, 0)
            for version_id in version_ids
        }

        repre_avail_by_version_id = collections.defaultdict(list)
        for repre_avail in response.data["representations"]:
            version_id = repre_avail["versionId"]
            repre_avail_by_version_id[version_id].append(repre_avail)

        for version_id, repre_avails in repre_avail_by_version_id.items():
            avail_local = sum(
                int(
                    repre_avail["localStatus"]["status"] == SiteSyncStatus.OK
                )
                for repre_avail in repre_avails
            )
            avail_remote = sum(
                int(
                    repre_avail["remoteStatus"]["status"] == SiteSyncStatus.OK
                )
                for repre_avail in repre_avails
            )
            version_statuses[version_id] = (avail_local, avail_remote)

        return version_statuses

    def _remove_local_file(self, project_name, representation_id, site_name):
        """Removes all local files for 'site_name' of 'representation_id'

        Args:
            project_name (str): Project name.
            representation_id (str): Representation id.
            site_name (str): name of configured and active site

        """
        my_local_site = get_local_site_id()
        if my_local_site != site_name:
            self.log.warning(
                "Cannot remove non local file for {}".format(site_name)
            )
            return

        provider_name = self.get_provider_for_site(site=site_name)

        if provider_name != "local_drive":
            return

        representation = get_representation_by_id(
            project_name, representation_id
        )
        if not representation:
            self.log.debug(
                "Representation with id {} was not found".format(
                    representation_id
                )
            )
            return

        for file in representation["files"]:
            local_file_path = self.get_local_file_path(
                project_name,
                site_name,
                file.get("path")
            )
            if local_file_path is None:
                raise ValueError("Missing local file path")

            try:
                self.log.debug("Removing {}".format(local_file_path))
                os.remove(local_file_path)
            except IndexError:
                msg = "No file set for {}".format(representation_id)
                self.log.debug(msg)
                raise ValueError(msg)
            except OSError:
                msg = "File {} cannot be removed".format(file["path"])
                self.log.warning(msg)
                raise ValueError(msg)

            folder = os.path.dirname(local_file_path)
            if os.listdir(folder):  # folder is not empty
                continue

            try:
                os.rmdir(folder)
            except OSError:
                msg = "folder {} cannot be removed".format(folder)
                self.log.warning(msg)
                raise ValueError(msg)

    def reset_timer(self):
        """
            Called when waiting for next loop should be skipped.

            In case of user's involvement (reset site), start that right away.
        """

        if not self.enabled:
            return

        if self.sitesync_thread is None:
            self._reset_timer_with_rest_api()
        else:
            self.sitesync_thread.reset_timer()

    def get_loop_delay(self, project_name):
        """
            Return count of seconds before next synchronization loop starts
            after finish of previous loop.

        Returns:
            (int): in seconds
        """
        if not project_name:
            return 60

        # TODO this is used in global loop it should not be based on
        #   project settings.
        ld = self.sync_project_settings[project_name]["config"]["loop_delay"]
        return int(ld)

    def cli(self, click_group):
        main = click_wrap.group(
            self._cli_main,
            name=self.name,
            help="SiteSync addon related commands."
        )

        main.command(
            self._cli_command_syncservice,
            name="syncservice",
            help="Launch Site Sync under entered site."
        ).option(
            "-a",
            "--active_site",
            help="Name of active site",
            required=True
        )
        click_group.add_command(main.to_click_obj())

    def _cli_main(self):
        pass

    def _cli_command_syncservice(self, active_site):
        """Launch sync server under entered site.

        This should be ideally used by system service (such us systemd or upstart
        on linux and window service).
        """

        os.environ["AYON_SITE_ID"] = active_site

        def signal_handler(sig, frame):
            print("You pressed Ctrl+C. Process ended.")
            self.server_exit()
            sys.exit(0)

        signal.signal(signal.SIGINT, signal_handler)
        signal.signal(signal.SIGTERM, signal_handler)

        self.server_init()
        self.server_start()

        while True:
            time.sleep(1.0)<|MERGE_RESOLUTION|>--- conflicted
+++ resolved
@@ -8,11 +8,7 @@
 import copy
 import signal
 from collections import deque, defaultdict
-<<<<<<< HEAD
-import collections
-import click
-=======
->>>>>>> ce266d4b
+
 import platform
 
 from ayon_core.settings import get_studio_settings
@@ -962,18 +958,13 @@
         for alt_site in alternate_sites:
             self.log.debug("Adding alternate {} to {}".format(
                 alt_site, representation_id))
-<<<<<<< HEAD
+
             self._set_state_sync_state(
                 project_name,
                 representation_id,
-                site_name,
+                alt_site,
                 payload_dict
             )
-=======
-            self._set_state_sync_state(project_name, representation_id,
-                                       alt_site,
-                                       payload_dict)
->>>>>>> ce266d4b
 
     # TODO - for Loaders
     def get_repre_info_for_versions(
@@ -1015,7 +1006,7 @@
             }
             for version_id in version_ids
         }
-        repre_states_by_version_id = collections.defaultdict(list)
+        repre_states_by_version_id = defaultdict(list)
         for repre_state in repre_states:
             version_id = repre_state["versionId"]
             repre_states_by_version_id[version_id].append(repre_state)
@@ -1233,29 +1224,21 @@
         It processes both System and Project Settings as they have same format.
         """
         sites = {}
-<<<<<<< HEAD
         if not self.enabled:
             return sites
-=======
-        if self.enabled:
-            for whole_site_info in settings.get("sites", []):
-                configured_site = {}
-                site_name = whole_site_info["name"]
-                configured_site["enabled"] = True
-                configured_site["alternative_sites"] = (
-                    whole_site_info["alternative_sites"]
-                )
->>>>>>> ce266d4b
-
-        for site_info in settings.get("sites", []):
-            provider_specific = site_info[site_info["provider"]]
+
+        for whole_site_info in settings.get("sites", []):
+            site_name = whole_site_info["name"]
+            provider_specific = copy.deepcopy(
+                whole_site_info[whole_site_info["provider"]]
+            )
             configured_site = {
                 "enabled": True,
+                "alternative_sites": whole_site_info["alternative_sites"],
                 "root": provider_specific.pop("roots", None)
             }
             configured_site.update(provider_specific)
 
-            site_name = site_info["name"]
             sites[site_name] = configured_site
         return sites
 
@@ -1927,7 +1910,7 @@
             for version_id in version_ids
         }
 
-        repre_avail_by_version_id = collections.defaultdict(list)
+        repre_avail_by_version_id = defaultdict(list)
         for repre_avail in response.data["representations"]:
             version_id = repre_avail["versionId"]
             repre_avail_by_version_id[version_id].append(repre_avail)
