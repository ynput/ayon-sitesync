--- conflicted
+++ resolved
@@ -1,8 +1,3 @@
 # -*- coding: utf-8 -*-
-<<<<<<< HEAD
-"""Package declaring AYON addon 'sitesync' version."""
-__version__ = "1.1.2-dev.1"
-=======
 """Package declaring sitesync addon version."""
-__version__ = "1.1.3-dev.1"
->>>>>>> b3f818ac
+__version__ = "1.1.3-dev.1"