[tool.poetry]
name = "SiteSync"
<<<<<<< HEAD
version = "1.0.2-dev.1"
=======
version = "1.0.3-dev.1"
>>>>>>> 31e54947
description = "SiteSync Addon"
authors = ["Ynput s.r.o. <info@ynput.io>"]
license = "MIT License"
homepage = "https://ayon.ynput.io/"
documentation = "https://ayon.ynput.io/docs/addon_site_sync_admin"
repository = "https://github.com/ynput/ayon-sitesync"
readme = "README.md"<|MERGE_RESOLUTION|>--- conflicted
+++ resolved
@@ -1,10 +1,6 @@
 [tool.poetry]
 name = "SiteSync"
-<<<<<<< HEAD
-version = "1.0.2-dev.1"
-=======
 version = "1.0.3-dev.1"
->>>>>>> 31e54947
 description = "SiteSync Addon"
 authors = ["Ynput s.r.o. <info@ynput.io>"]
 license = "MIT License"
